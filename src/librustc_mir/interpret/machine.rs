--- conflicted
+++ resolved
@@ -59,14 +59,11 @@
     fn get(&self, k: K) -> Option<&V> {
         self.get_or(k, || Err(())).ok()
     }
-<<<<<<< HEAD
-=======
 
     /// Mutable lookup.
     fn get_mut(&mut self, k: K) -> Option<&mut V> {
         self.get_mut_or(k, || Err(())).ok()
     }
->>>>>>> 625451e3
 }
 
 /// Methods of this trait signifies a point where CTFE evaluation would fail
