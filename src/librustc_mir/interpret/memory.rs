--- conflicted
+++ resolved
@@ -558,9 +558,6 @@
             return Ok((Size::from_bytes(alloc.bytes.len() as u64), alloc.align));
         }
 
-<<<<<<< HEAD
-        // # Statics and function pointers
-=======
         // # Function pointers
         // (both global from `alloc_map` and local from `extra_fn_ptr_map`)
         if let Ok(_) = self.get_fn_alloc(id) {
@@ -573,22 +570,10 @@
         }
 
         // # Statics
->>>>>>> 625451e3
         // Can't do this in the match argument, we may get cycle errors since the lock would
         // be held throughout the match.
         let alloc = self.tcx.alloc_map.lock().get(id);
         match alloc {
-<<<<<<< HEAD
-            Some(GlobalAlloc::Function(..)) => {
-                if let AllocCheck::Dereferencable = liveness {
-                    // The caller requested no function pointers.
-                    err!(DerefFunctionPointer)
-                } else {
-                    Ok((Size::ZERO, Align::from_bytes(1).unwrap()))
-                }
-            },
-=======
->>>>>>> 625451e3
             Some(GlobalAlloc::Static(did)) => {
                 // Use size and align of the type.
                 let ty = self.tcx.type_of(did);
@@ -599,11 +584,8 @@
                 // Need to duplicate the logic here, because the global allocations have
                 // different associated types than the interpreter-local ones.
                 Ok((Size::from_bytes(alloc.bytes.len() as u64), alloc.align)),
-<<<<<<< HEAD
-=======
             Some(GlobalAlloc::Function(_)) =>
                 bug!("We already checked function pointers above"),
->>>>>>> 625451e3
             // The rest must be dead.
             None => if let AllocCheck::MaybeDead = liveness {
                 // Deallocated pointers are allowed, we should be able to find
@@ -612,11 +594,7 @@
                     .expect("deallocated pointers should all be recorded in \
                             `dead_alloc_map`"))
             } else {
-<<<<<<< HEAD
-                err!(DanglingPointerDeref)
-=======
                 throw_unsup!(DanglingPointerDeref)
->>>>>>> 625451e3
             },
         }
     }
