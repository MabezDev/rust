# This file describes the stage0 compiler that's used to then bootstrap the Rust
# compiler itself. For the rustbuild build system, this also describes the
# relevant Cargo revision that we're using.
#
# Currently Rust always bootstraps from the previous stable release, and in our
# train model this means that the master branch bootstraps from beta, beta
# bootstraps from current stable, and stable bootstraps from the previous stable
# release.
#
# If you're looking at this file on the master branch, you'll likely see that
# rustc and cargo are configured to `beta`, whereas if you're looking at a
# source tarball for a stable release you'll likely see `1.x.0` for rustc and
# `0.x.0` for Cargo where they were released on `date`.

<<<<<<< HEAD
date: 2019-07-04
rustc: 1.36.0
cargo: 0.37.0
=======
date: 2019-08-15
rustc: 1.37.0
cargo: 0.38.0
>>>>>>> 625451e3

# When making a stable release the process currently looks like:
#
#   1. Produce stable build, upload it to dev-static
#   2. Produce a beta build from the previous stable build, upload to static
#   3. Produce a nightly build from previous beta, upload to static
#   4. Upload stable build to static, publish full release
#
# This means that there's a small window of time (a few days) where artifacts
# are downloaded from dev-static.rust-lang.org instead of static.rust-lang.org.
# In order to ease this transition we have an extra key which is in the
# configuration file below. When uncommented this will instruct the bootstrap.py
# script to download from dev-static.rust-lang.org.
#
# This key is typically commented out at all times. If you're looking at a
# stable release tarball it should *definitely* be commented out. If you're
# looking at a beta source tarball and it's uncommented we'll shortly comment it
# out.

#dev: 1<|MERGE_RESOLUTION|>--- conflicted
+++ resolved
@@ -12,15 +12,9 @@
 # source tarball for a stable release you'll likely see `1.x.0` for rustc and
 # `0.x.0` for Cargo where they were released on `date`.
 
-<<<<<<< HEAD
-date: 2019-07-04
-rustc: 1.36.0
-cargo: 0.37.0
-=======
 date: 2019-08-15
 rustc: 1.37.0
 cargo: 0.38.0
->>>>>>> 625451e3
 
 # When making a stable release the process currently looks like:
 #
