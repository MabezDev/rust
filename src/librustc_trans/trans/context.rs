// Copyright 2013 The Rust Project Developers. See the COPYRIGHT
// file at the top-level directory of this distribution and at
// http://rust-lang.org/COPYRIGHT.
//
// Licensed under the Apache License, Version 2.0 <LICENSE-APACHE or
// http://www.apache.org/licenses/LICENSE-2.0> or the MIT license
// <LICENSE-MIT or http://opensource.org/licenses/MIT>, at your
// option. This file may not be copied, modified, or distributed
// except according to those terms.

use llvm;
use llvm::{ContextRef, ModuleRef, ValueRef, BuilderRef};
use llvm::{TargetData};
use llvm::mk_target_data;
use metadata::common::LinkMeta;
use middle::def::ExportMap;
use middle::traits;
use trans::adt;
use trans::base;
use trans::builder::Builder;
use trans::common::{ExternMap,tydesc_info,BuilderRef_res};
use trans::debuginfo;
use trans::monomorphize::MonoId;
use trans::type_::{Type, TypeNames};
use middle::ty::{self, Ty};
use session::config::NoDebugInfo;
use session::Session;
use util::ppaux::Repr;
use util::sha2::Sha256;
use util::nodemap::{NodeMap, NodeSet, DefIdMap, FnvHashMap, FnvHashSet};

use std::ffi::CString;
use std::cell::{Cell, RefCell};
use std::ptr;
use std::rc::Rc;
use syntax::ast;
use syntax::parse::token::InternedString;

pub struct Stats {
    pub n_static_tydescs: Cell<uint>,
    pub n_glues_created: Cell<uint>,
    pub n_null_glues: Cell<uint>,
    pub n_real_glues: Cell<uint>,
    pub n_fns: Cell<uint>,
    pub n_monos: Cell<uint>,
    pub n_inlines: Cell<uint>,
    pub n_closures: Cell<uint>,
    pub n_llvm_insns: Cell<uint>,
    pub llvm_insns: RefCell<FnvHashMap<String, uint>>,
    // (ident, llvm-instructions)
    pub fn_stats: RefCell<Vec<(String, uint)> >,
}

/// The shared portion of a `CrateContext`.  There is one `SharedCrateContext`
/// per crate.  The data here is shared between all compilation units of the
/// crate, so it must not contain references to any LLVM data structures
/// (aside from metadata-related ones).
pub struct SharedCrateContext<'tcx> {
    local_ccxs: Vec<LocalCrateContext<'tcx>>,

    metadata_llmod: ModuleRef,
    metadata_llcx: ContextRef,

    export_map: ExportMap,
    reachable: NodeSet,
    item_symbols: RefCell<NodeMap<String>>,
    link_meta: LinkMeta,
    symbol_hasher: RefCell<Sha256>,
    tcx: ty::ctxt<'tcx>,
    stats: Stats,

    available_monomorphizations: RefCell<FnvHashSet<String>>,
    available_drop_glues: RefCell<FnvHashMap<Ty<'tcx>, String>>,
}

/// The local portion of a `CrateContext`.  There is one `LocalCrateContext`
/// per compilation unit.  Each one has its own LLVM `ContextRef` so that
/// several compilation units may be optimized in parallel.  All other LLVM
/// data structures in the `LocalCrateContext` are tied to that `ContextRef`.
pub struct LocalCrateContext<'tcx> {
    llmod: ModuleRef,
    llcx: ContextRef,
    td: TargetData,
    tn: TypeNames,
    externs: RefCell<ExternMap>,
    item_vals: RefCell<NodeMap<ValueRef>>,
    needs_unwind_cleanup_cache: RefCell<FnvHashMap<Ty<'tcx>, bool>>,
    fn_pointer_shims: RefCell<FnvHashMap<Ty<'tcx>, ValueRef>>,
    drop_glues: RefCell<FnvHashMap<Ty<'tcx>, ValueRef>>,
    tydescs: RefCell<FnvHashMap<Ty<'tcx>, Rc<tydesc_info<'tcx>>>>,
    /// Set when running emit_tydescs to enforce that no more tydescs are
    /// created.
    finished_tydescs: Cell<bool>,
    /// Track mapping of external ids to local items imported for inlining
    external: RefCell<DefIdMap<Option<ast::NodeId>>>,
    /// Backwards version of the `external` map (inlined items to where they
    /// came from)
    external_srcs: RefCell<NodeMap<ast::DefId>>,
    /// Cache instances of monomorphized functions
    monomorphized: RefCell<FnvHashMap<MonoId<'tcx>, ValueRef>>,
    monomorphizing: RefCell<DefIdMap<uint>>,
    /// Cache generated vtables
    vtables: RefCell<FnvHashMap<(Ty<'tcx>, ty::PolyTraitRef<'tcx>), ValueRef>>,
    /// Cache of constant strings,
    const_cstr_cache: RefCell<FnvHashMap<InternedString, ValueRef>>,

    /// Reverse-direction for const ptrs cast from globals.
    /// Key is an int, cast from a ValueRef holding a *T,
    /// Val is a ValueRef holding a *[T].
    ///
    /// Needed because LLVM loses pointer->pointee association
    /// when we ptrcast, and we have to ptrcast during translation
    /// of a [T] const because we form a slice, a [*T,int] pair, not
    /// a pointer to an LLVM array type.
    const_globals: RefCell<FnvHashMap<int, ValueRef>>,

    /// Cache of emitted const values
    const_values: RefCell<NodeMap<ValueRef>>,

    /// Cache of emitted static values
    static_values: RefCell<NodeMap<ValueRef>>,

    /// Cache of external const values
    extern_const_values: RefCell<DefIdMap<ValueRef>>,

    impl_method_cache: RefCell<FnvHashMap<(ast::DefId, ast::Name), ast::DefId>>,

    /// Cache of closure wrappers for bare fn's.
    closure_bare_wrapper_cache: RefCell<FnvHashMap<ValueRef, ValueRef>>,

    lltypes: RefCell<FnvHashMap<Ty<'tcx>, Type>>,
    llsizingtypes: RefCell<FnvHashMap<Ty<'tcx>, Type>>,
    adt_reprs: RefCell<FnvHashMap<Ty<'tcx>, Rc<adt::Repr<'tcx>>>>,
    type_hashcodes: RefCell<FnvHashMap<Ty<'tcx>, String>>,
    all_llvm_symbols: RefCell<FnvHashSet<String>>,
    int_type: Type,
    opaque_vec_type: Type,
    builder: BuilderRef_res,

    /// Holds the LLVM values for closure IDs.
    unboxed_closure_vals: RefCell<FnvHashMap<MonoId<'tcx>, ValueRef>>,

    dbg_cx: Option<debuginfo::CrateDebugContext<'tcx>>,

    eh_personality: RefCell<Option<ValueRef>>,

    intrinsics: RefCell<FnvHashMap<&'static str, ValueRef>>,

    /// Number of LLVM instructions translated into this `LocalCrateContext`.
    /// This is used to perform some basic load-balancing to keep all LLVM
    /// contexts around the same size.
    n_llvm_insns: Cell<uint>,

    trait_cache: RefCell<FnvHashMap<ty::PolyTraitRef<'tcx>,
                                    traits::Vtable<'tcx, ()>>>,
}

pub struct CrateContext<'a, 'tcx: 'a> {
    shared: &'a SharedCrateContext<'tcx>,
    local: &'a LocalCrateContext<'tcx>,
    /// The index of `local` in `shared.local_ccxs`.  This is used in
    /// `maybe_iter(true)` to identify the original `LocalCrateContext`.
    index: uint,
}

pub struct CrateContextIterator<'a, 'tcx: 'a> {
    shared: &'a SharedCrateContext<'tcx>,
    index: uint,
}

impl<'a, 'tcx> Iterator for CrateContextIterator<'a,'tcx> {
    type Item = CrateContext<'a, 'tcx>;

    fn next(&mut self) -> Option<CrateContext<'a, 'tcx>> {
        if self.index >= self.shared.local_ccxs.len() {
            return None;
        }

        let index = self.index;
        self.index += 1;

        Some(CrateContext {
            shared: self.shared,
            local: &self.shared.local_ccxs[index],
            index: index,
        })
    }
}

/// The iterator produced by `CrateContext::maybe_iter`.
pub struct CrateContextMaybeIterator<'a, 'tcx: 'a> {
    shared: &'a SharedCrateContext<'tcx>,
    index: uint,
    single: bool,
    origin: uint,
}

impl<'a, 'tcx> Iterator for CrateContextMaybeIterator<'a, 'tcx> {
    type Item = (CrateContext<'a, 'tcx>, bool);

    fn next(&mut self) -> Option<(CrateContext<'a, 'tcx>, bool)> {
        if self.index >= self.shared.local_ccxs.len() {
            return None;
        }

        let index = self.index;
        self.index += 1;
        if self.single {
            self.index = self.shared.local_ccxs.len();
        }

        let ccx = CrateContext {
            shared: self.shared,
            local: &self.shared.local_ccxs[index],
            index: index,
        };
        Some((ccx, index == self.origin))
    }
}


unsafe fn create_context_and_module(sess: &Session, mod_name: &str) -> (ContextRef, ModuleRef) {
    let llcx = llvm::LLVMContextCreate();
    let mod_name = CString::from_slice(mod_name.as_bytes());
    let llmod = llvm::LLVMModuleCreateWithNameInContext(mod_name.as_ptr(), llcx);

    let data_layout = sess.target.target.data_layout.as_slice();
    let data_layout = CString::from_slice(data_layout.as_bytes());
    llvm::LLVMSetDataLayout(llmod, data_layout.as_ptr());

    let llvm_target = sess.target.target.llvm_target.as_slice();
    let llvm_target = CString::from_slice(llvm_target.as_bytes());
    llvm::LLVMRustSetNormalizedTarget(llmod, llvm_target.as_ptr());
    (llcx, llmod)
}

impl<'tcx> SharedCrateContext<'tcx> {
    pub fn new(crate_name: &str,
               local_count: uint,
               tcx: ty::ctxt<'tcx>,
               export_map: ExportMap,
               symbol_hasher: Sha256,
               link_meta: LinkMeta,
               reachable: NodeSet)
               -> SharedCrateContext<'tcx> {
        let (metadata_llcx, metadata_llmod) = unsafe {
            create_context_and_module(&tcx.sess, "metadata")
        };

        let mut shared_ccx = SharedCrateContext {
            local_ccxs: Vec::with_capacity(local_count),
            metadata_llmod: metadata_llmod,
            metadata_llcx: metadata_llcx,
            export_map: export_map,
            reachable: reachable,
            item_symbols: RefCell::new(NodeMap::new()),
            link_meta: link_meta,
            symbol_hasher: RefCell::new(symbol_hasher),
            tcx: tcx,
            stats: Stats {
                n_static_tydescs: Cell::new(0u),
                n_glues_created: Cell::new(0u),
                n_null_glues: Cell::new(0u),
                n_real_glues: Cell::new(0u),
                n_fns: Cell::new(0u),
                n_monos: Cell::new(0u),
                n_inlines: Cell::new(0u),
                n_closures: Cell::new(0u),
                n_llvm_insns: Cell::new(0u),
                llvm_insns: RefCell::new(FnvHashMap::new()),
                fn_stats: RefCell::new(Vec::new()),
            },
            available_monomorphizations: RefCell::new(FnvHashSet::new()),
            available_drop_glues: RefCell::new(FnvHashMap::new()),
        };

        for i in range(0, local_count) {
            // Append ".rs" to crate name as LLVM module identifier.
            //
            // LLVM code generator emits a ".file filename" directive
            // for ELF backends. Value of the "filename" is set as the
            // LLVM module identifier.  Due to a LLVM MC bug[1], LLVM
            // crashes if the module identifier is same as other symbols
            // such as a function name in the module.
            // 1. http://llvm.org/bugs/show_bug.cgi?id=11479
            let llmod_id = format!("{}.{}.rs", crate_name, i);
            let local_ccx = LocalCrateContext::new(&shared_ccx, &llmod_id[]);
            shared_ccx.local_ccxs.push(local_ccx);
        }

        shared_ccx
    }

    pub fn iter<'a>(&'a self) -> CrateContextIterator<'a, 'tcx> {
        CrateContextIterator {
            shared: self,
            index: 0,
        }
    }

    pub fn get_ccx<'a>(&'a self, index: uint) -> CrateContext<'a, 'tcx> {
        CrateContext {
            shared: self,
            local: &self.local_ccxs[index],
            index: index,
        }
    }

    fn get_smallest_ccx<'a>(&'a self) -> CrateContext<'a, 'tcx> {
        let (local_ccx, index) =
            self.local_ccxs
                .iter()
                .zip(range(0, self.local_ccxs.len()))
                .min_by(|&(local_ccx, _idx)| local_ccx.n_llvm_insns.get())
                .unwrap();
        CrateContext {
            shared: self,
            local: local_ccx,
            index: index,
        }
    }


    pub fn metadata_llmod(&self) -> ModuleRef {
        self.metadata_llmod
    }

    pub fn metadata_llcx(&self) -> ContextRef {
        self.metadata_llcx
    }

    pub fn export_map<'a>(&'a self) -> &'a ExportMap {
        &self.export_map
    }

    pub fn reachable<'a>(&'a self) -> &'a NodeSet {
        &self.reachable
    }

    pub fn item_symbols<'a>(&'a self) -> &'a RefCell<NodeMap<String>> {
        &self.item_symbols
    }

    pub fn link_meta<'a>(&'a self) -> &'a LinkMeta {
        &self.link_meta
    }

    pub fn tcx<'a>(&'a self) -> &'a ty::ctxt<'tcx> {
        &self.tcx
    }

    pub fn take_tcx(self) -> ty::ctxt<'tcx> {
        self.tcx
    }

    pub fn sess<'a>(&'a self) -> &'a Session {
        &self.tcx.sess
    }

    pub fn stats<'a>(&'a self) -> &'a Stats {
        &self.stats
    }
}

impl<'tcx> LocalCrateContext<'tcx> {
    fn new(shared: &SharedCrateContext<'tcx>,
           name: &str)
           -> LocalCrateContext<'tcx> {
        unsafe {
            let (llcx, llmod) = create_context_and_module(&shared.tcx.sess, name);

            let td = mk_target_data(&shared.tcx
                                          .sess
                                          .target
                                          .target
                                          .data_layout
                                          []);

            let dbg_cx = if shared.tcx.sess.opts.debuginfo != NoDebugInfo {
                Some(debuginfo::CrateDebugContext::new(llmod))
            } else {
                None
            };

            let mut local_ccx = LocalCrateContext {
                llmod: llmod,
                llcx: llcx,
                td: td,
                tn: TypeNames::new(),
                externs: RefCell::new(FnvHashMap::new()),
                item_vals: RefCell::new(NodeMap::new()),
                needs_unwind_cleanup_cache: RefCell::new(FnvHashMap::new()),
                fn_pointer_shims: RefCell::new(FnvHashMap::new()),
                drop_glues: RefCell::new(FnvHashMap::new()),
                tydescs: RefCell::new(FnvHashMap::new()),
                finished_tydescs: Cell::new(false),
                external: RefCell::new(DefIdMap::new()),
                external_srcs: RefCell::new(NodeMap::new()),
                monomorphized: RefCell::new(FnvHashMap::new()),
                monomorphizing: RefCell::new(DefIdMap::new()),
                vtables: RefCell::new(FnvHashMap::new()),
                const_cstr_cache: RefCell::new(FnvHashMap::new()),
                const_globals: RefCell::new(FnvHashMap::new()),
                const_values: RefCell::new(NodeMap::new()),
                static_values: RefCell::new(NodeMap::new()),
                extern_const_values: RefCell::new(DefIdMap::new()),
                impl_method_cache: RefCell::new(FnvHashMap::new()),
                closure_bare_wrapper_cache: RefCell::new(FnvHashMap::new()),
                lltypes: RefCell::new(FnvHashMap::new()),
                llsizingtypes: RefCell::new(FnvHashMap::new()),
                adt_reprs: RefCell::new(FnvHashMap::new()),
                type_hashcodes: RefCell::new(FnvHashMap::new()),
                all_llvm_symbols: RefCell::new(FnvHashSet::new()),
                int_type: Type::from_ref(ptr::null_mut()),
                opaque_vec_type: Type::from_ref(ptr::null_mut()),
                builder: BuilderRef_res(llvm::LLVMCreateBuilderInContext(llcx)),
                unboxed_closure_vals: RefCell::new(FnvHashMap::new()),
                dbg_cx: dbg_cx,
                eh_personality: RefCell::new(None),
                intrinsics: RefCell::new(FnvHashMap::new()),
                n_llvm_insns: Cell::new(0u),
                trait_cache: RefCell::new(FnvHashMap::new()),
            };

            local_ccx.int_type = Type::int(&local_ccx.dummy_ccx(shared));
            local_ccx.opaque_vec_type = Type::opaque_vec(&local_ccx.dummy_ccx(shared));

            // Done mutating local_ccx directly.  (The rest of the
            // initialization goes through RefCell.)
            {
                let ccx = local_ccx.dummy_ccx(shared);

                let mut str_slice_ty = Type::named_struct(&ccx, "str_slice");
                str_slice_ty.set_struct_body(&[Type::i8p(&ccx), ccx.int_type()], false);
                ccx.tn().associate_type("str_slice", &str_slice_ty);

                ccx.tn().associate_type("tydesc", &Type::tydesc(&ccx, str_slice_ty));

                if ccx.sess().count_llvm_insns() {
                    base::init_insn_ctxt()
                }
            }

            local_ccx
        }
    }

    /// Create a dummy `CrateContext` from `self` and  the provided
    /// `SharedCrateContext`.  This is somewhat dangerous because `self` may
    /// not actually be an element of `shared.local_ccxs`, which can cause some
    /// operations to panic unexpectedly.
    ///
    /// This is used in the `LocalCrateContext` constructor to allow calling
    /// functions that expect a complete `CrateContext`, even before the local
    /// portion is fully initialized and attached to the `SharedCrateContext`.
    fn dummy_ccx<'a>(&'a self, shared: &'a SharedCrateContext<'tcx>)
                     -> CrateContext<'a, 'tcx> {
        CrateContext {
            shared: shared,
            local: self,
            index: -1 as uint,
        }
    }
}

impl<'b, 'tcx> CrateContext<'b, 'tcx> {
    pub fn shared(&self) -> &'b SharedCrateContext<'tcx> {
        self.shared
    }

    pub fn local(&self) -> &'b LocalCrateContext<'tcx> {
        self.local
    }


    /// Get a (possibly) different `CrateContext` from the same
    /// `SharedCrateContext`.
    pub fn rotate(&self) -> CrateContext<'b, 'tcx> {
        self.shared.get_smallest_ccx()
    }

    /// Either iterate over only `self`, or iterate over all `CrateContext`s in
    /// the `SharedCrateContext`.  The iterator produces `(ccx, is_origin)`
    /// pairs, where `is_origin` is `true` if `ccx` is `self` and `false`
    /// otherwise.  This method is useful for avoiding code duplication in
    /// cases where it may or may not be necessary to translate code into every
    /// context.
    pub fn maybe_iter(&self, iter_all: bool) -> CrateContextMaybeIterator<'b, 'tcx> {
        CrateContextMaybeIterator {
            shared: self.shared,
            index: if iter_all { 0 } else { self.index },
            single: !iter_all,
            origin: self.index,
        }
    }


    pub fn tcx<'a>(&'a self) -> &'a ty::ctxt<'tcx> {
        &self.shared.tcx
    }

    pub fn sess<'a>(&'a self) -> &'a Session {
        &self.shared.tcx.sess
    }

    pub fn builder<'a>(&'a self) -> Builder<'a, 'tcx> {
        Builder::new(self)
    }

    pub fn raw_builder<'a>(&'a self) -> BuilderRef {
        self.local.builder.b
    }

    pub fn tydesc_type(&self) -> Type {
        self.local.tn.find_type("tydesc").unwrap()
    }

    pub fn get_intrinsic(&self, key: & &'static str) -> ValueRef {
        if let Some(v) = self.intrinsics().borrow().get(key).cloned() {
            return v;
        }
        match declare_intrinsic(self, key) {
            Some(v) => return v,
            None => panic!()
        }
    }

    pub fn is_split_stack_supported(&self) -> bool {
        self.sess().target.target.options.morestack
    }


    pub fn llmod(&self) -> ModuleRef {
        self.local.llmod
    }

    pub fn llcx(&self) -> ContextRef {
        self.local.llcx
    }

    pub fn td<'a>(&'a self) -> &'a TargetData {
        &self.local.td
    }

    pub fn tn<'a>(&'a self) -> &'a TypeNames {
        &self.local.tn
    }

    pub fn externs<'a>(&'a self) -> &'a RefCell<ExternMap> {
        &self.local.externs
    }

    pub fn item_vals<'a>(&'a self) -> &'a RefCell<NodeMap<ValueRef>> {
        &self.local.item_vals
    }

    pub fn export_map<'a>(&'a self) -> &'a ExportMap {
        &self.shared.export_map
    }

    pub fn reachable<'a>(&'a self) -> &'a NodeSet {
        &self.shared.reachable
    }

    pub fn item_symbols<'a>(&'a self) -> &'a RefCell<NodeMap<String>> {
        &self.shared.item_symbols
    }

    pub fn link_meta<'a>(&'a self) -> &'a LinkMeta {
        &self.shared.link_meta
    }

    pub fn needs_unwind_cleanup_cache(&self) -> &RefCell<FnvHashMap<Ty<'tcx>, bool>> {
        &self.local.needs_unwind_cleanup_cache
    }

    pub fn fn_pointer_shims(&self) -> &RefCell<FnvHashMap<Ty<'tcx>, ValueRef>> {
        &self.local.fn_pointer_shims
    }

    pub fn drop_glues<'a>(&'a self) -> &'a RefCell<FnvHashMap<Ty<'tcx>, ValueRef>> {
        &self.local.drop_glues
    }

    pub fn tydescs<'a>(&'a self) -> &'a RefCell<FnvHashMap<Ty<'tcx>, Rc<tydesc_info<'tcx>>>> {
        &self.local.tydescs
    }

    pub fn finished_tydescs<'a>(&'a self) -> &'a Cell<bool> {
        &self.local.finished_tydescs
    }

    pub fn external<'a>(&'a self) -> &'a RefCell<DefIdMap<Option<ast::NodeId>>> {
        &self.local.external
    }

    pub fn external_srcs<'a>(&'a self) -> &'a RefCell<NodeMap<ast::DefId>> {
        &self.local.external_srcs
    }

    pub fn monomorphized<'a>(&'a self) -> &'a RefCell<FnvHashMap<MonoId<'tcx>, ValueRef>> {
        &self.local.monomorphized
    }

    pub fn monomorphizing<'a>(&'a self) -> &'a RefCell<DefIdMap<uint>> {
        &self.local.monomorphizing
    }

    pub fn vtables<'a>(&'a self) -> &'a RefCell<FnvHashMap<(Ty<'tcx>, ty::PolyTraitRef<'tcx>),
                                                            ValueRef>> {
        &self.local.vtables
    }

    pub fn const_cstr_cache<'a>(&'a self) -> &'a RefCell<FnvHashMap<InternedString, ValueRef>> {
        &self.local.const_cstr_cache
    }

    pub fn const_globals<'a>(&'a self) -> &'a RefCell<FnvHashMap<int, ValueRef>> {
        &self.local.const_globals
    }

    pub fn const_values<'a>(&'a self) -> &'a RefCell<NodeMap<ValueRef>> {
        &self.local.const_values
    }

    pub fn static_values<'a>(&'a self) -> &'a RefCell<NodeMap<ValueRef>> {
        &self.local.static_values
    }

    pub fn extern_const_values<'a>(&'a self) -> &'a RefCell<DefIdMap<ValueRef>> {
        &self.local.extern_const_values
    }

    pub fn impl_method_cache<'a>(&'a self)
            -> &'a RefCell<FnvHashMap<(ast::DefId, ast::Name), ast::DefId>> {
        &self.local.impl_method_cache
    }

    pub fn closure_bare_wrapper_cache<'a>(&'a self) -> &'a RefCell<FnvHashMap<ValueRef, ValueRef>> {
        &self.local.closure_bare_wrapper_cache
    }

    pub fn lltypes<'a>(&'a self) -> &'a RefCell<FnvHashMap<Ty<'tcx>, Type>> {
        &self.local.lltypes
    }

    pub fn llsizingtypes<'a>(&'a self) -> &'a RefCell<FnvHashMap<Ty<'tcx>, Type>> {
        &self.local.llsizingtypes
    }

    pub fn adt_reprs<'a>(&'a self) -> &'a RefCell<FnvHashMap<Ty<'tcx>, Rc<adt::Repr<'tcx>>>> {
        &self.local.adt_reprs
    }

    pub fn symbol_hasher<'a>(&'a self) -> &'a RefCell<Sha256> {
        &self.shared.symbol_hasher
    }

    pub fn type_hashcodes<'a>(&'a self) -> &'a RefCell<FnvHashMap<Ty<'tcx>, String>> {
        &self.local.type_hashcodes
    }

    pub fn all_llvm_symbols<'a>(&'a self) -> &'a RefCell<FnvHashSet<String>> {
        &self.local.all_llvm_symbols
    }

    pub fn stats<'a>(&'a self) -> &'a Stats {
        &self.shared.stats
    }

    pub fn available_monomorphizations<'a>(&'a self) -> &'a RefCell<FnvHashSet<String>> {
        &self.shared.available_monomorphizations
    }

    pub fn available_drop_glues<'a>(&'a self) -> &'a RefCell<FnvHashMap<Ty<'tcx>, String>> {
        &self.shared.available_drop_glues
    }

    pub fn int_type(&self) -> Type {
        self.local.int_type
    }

    pub fn opaque_vec_type(&self) -> Type {
        self.local.opaque_vec_type
    }

    pub fn unboxed_closure_vals<'a>(&'a self) -> &'a RefCell<FnvHashMap<MonoId<'tcx>,ValueRef>> {
        &self.local.unboxed_closure_vals
    }

    pub fn dbg_cx<'a>(&'a self) -> &'a Option<debuginfo::CrateDebugContext<'tcx>> {
        &self.local.dbg_cx
    }

    pub fn eh_personality<'a>(&'a self) -> &'a RefCell<Option<ValueRef>> {
        &self.local.eh_personality
    }

    fn intrinsics<'a>(&'a self) -> &'a RefCell<FnvHashMap<&'static str, ValueRef>> {
        &self.local.intrinsics
    }

    pub fn count_llvm_insn(&self) {
        self.local.n_llvm_insns.set(self.local.n_llvm_insns.get() + 1);
    }

    pub fn trait_cache(&self) -> &RefCell<FnvHashMap<ty::PolyTraitRef<'tcx>,
                                                     traits::Vtable<'tcx, ()>>> {
        &self.local.trait_cache
    }

    /// Return exclusive upper bound on object size.
    ///
    /// The theoretical maximum object size is defined as the maximum positive `int` value. This
    /// ensures that the `offset` semantics remain well-defined by allowing it to correctly index
    /// every address within an object along with one byte past the end, along with allowing `int`
    /// to store the difference between any two pointers into an object.
    ///
    /// The upper bound on 64-bit currently needs to be lower because LLVM uses a 64-bit integer to
    /// represent object size in bits. It would need to be 1 << 61 to account for this, but is
    /// currently conservatively bounded to 1 << 47 as that is enough to cover the current usable
    /// address space on 64-bit ARMv8 and x86_64.
    pub fn obj_size_bound(&self) -> u64 {
<<<<<<< HEAD
        match self.sess().target.target.target_pointer_width.index(&FullRange) {
=======
        match &self.sess().target.target.target_word_size[] {
>>>>>>> 7d72719e
            "32" => 1 << 31,
            "64" => 1 << 47,
            _ => unreachable!() // error handled by config::build_target_config
        }
    }

    pub fn report_overbig_object(&self, obj: Ty<'tcx>) -> ! {
        self.sess().fatal(
            &format!("the type `{}` is too big for the current architecture",
                    obj.repr(self.tcx()))[])
    }
}

fn declare_intrinsic(ccx: &CrateContext, key: & &'static str) -> Option<ValueRef> {
    macro_rules! ifn {
        ($name:expr, fn() -> $ret:expr) => (
            if *key == $name {
                let f = base::decl_cdecl_fn(
                    ccx, $name, Type::func(&[], &$ret),
                    ty::mk_nil(ccx.tcx()));
                ccx.intrinsics().borrow_mut().insert($name, f.clone());
                return Some(f);
            }
        );
        ($name:expr, fn($($arg:expr),*) -> $ret:expr) => (
            if *key == $name {
                let f = base::decl_cdecl_fn(ccx, $name,
                                  Type::func(&[$($arg),*], &$ret), ty::mk_nil(ccx.tcx()));
                ccx.intrinsics().borrow_mut().insert($name, f.clone());
                return Some(f);
            }
        )
    }
    macro_rules! mk_struct {
        ($($field_ty:expr),*) => (Type::struct_(ccx, &[$($field_ty),*], false))
    }

    let i8p = Type::i8p(ccx);
    let void = Type::void(ccx);
    let i1 = Type::i1(ccx);
    let t_i8 = Type::i8(ccx);
    let t_i16 = Type::i16(ccx);
    let t_i32 = Type::i32(ccx);
    let t_i64 = Type::i64(ccx);
    let t_f32 = Type::f32(ccx);
    let t_f64 = Type::f64(ccx);

    ifn!("llvm.memcpy.p0i8.p0i8.i32", fn(i8p, i8p, t_i32, t_i32, i1) -> void);
    ifn!("llvm.memcpy.p0i8.p0i8.i64", fn(i8p, i8p, t_i64, t_i32, i1) -> void);
    ifn!("llvm.memmove.p0i8.p0i8.i32", fn(i8p, i8p, t_i32, t_i32, i1) -> void);
    ifn!("llvm.memmove.p0i8.p0i8.i64", fn(i8p, i8p, t_i64, t_i32, i1) -> void);
    ifn!("llvm.memset.p0i8.i32", fn(i8p, t_i8, t_i32, t_i32, i1) -> void);
    ifn!("llvm.memset.p0i8.i64", fn(i8p, t_i8, t_i64, t_i32, i1) -> void);

    ifn!("llvm.trap", fn() -> void);
    ifn!("llvm.debugtrap", fn() -> void);
    ifn!("llvm.frameaddress", fn(t_i32) -> i8p);

    ifn!("llvm.powi.f32", fn(t_f32, t_i32) -> t_f32);
    ifn!("llvm.powi.f64", fn(t_f64, t_i32) -> t_f64);
    ifn!("llvm.pow.f32", fn(t_f32, t_f32) -> t_f32);
    ifn!("llvm.pow.f64", fn(t_f64, t_f64) -> t_f64);

    ifn!("llvm.sqrt.f32", fn(t_f32) -> t_f32);
    ifn!("llvm.sqrt.f64", fn(t_f64) -> t_f64);
    ifn!("llvm.sin.f32", fn(t_f32) -> t_f32);
    ifn!("llvm.sin.f64", fn(t_f64) -> t_f64);
    ifn!("llvm.cos.f32", fn(t_f32) -> t_f32);
    ifn!("llvm.cos.f64", fn(t_f64) -> t_f64);
    ifn!("llvm.exp.f32", fn(t_f32) -> t_f32);
    ifn!("llvm.exp.f64", fn(t_f64) -> t_f64);
    ifn!("llvm.exp2.f32", fn(t_f32) -> t_f32);
    ifn!("llvm.exp2.f64", fn(t_f64) -> t_f64);
    ifn!("llvm.log.f32", fn(t_f32) -> t_f32);
    ifn!("llvm.log.f64", fn(t_f64) -> t_f64);
    ifn!("llvm.log10.f32", fn(t_f32) -> t_f32);
    ifn!("llvm.log10.f64", fn(t_f64) -> t_f64);
    ifn!("llvm.log2.f32", fn(t_f32) -> t_f32);
    ifn!("llvm.log2.f64", fn(t_f64) -> t_f64);

    ifn!("llvm.fma.f32", fn(t_f32, t_f32, t_f32) -> t_f32);
    ifn!("llvm.fma.f64", fn(t_f64, t_f64, t_f64) -> t_f64);

    ifn!("llvm.fabs.f32", fn(t_f32) -> t_f32);
    ifn!("llvm.fabs.f64", fn(t_f64) -> t_f64);

    ifn!("llvm.floor.f32", fn(t_f32) -> t_f32);
    ifn!("llvm.floor.f64", fn(t_f64) -> t_f64);
    ifn!("llvm.ceil.f32", fn(t_f32) -> t_f32);
    ifn!("llvm.ceil.f64", fn(t_f64) -> t_f64);
    ifn!("llvm.trunc.f32", fn(t_f32) -> t_f32);
    ifn!("llvm.trunc.f64", fn(t_f64) -> t_f64);

    ifn!("llvm.rint.f32", fn(t_f32) -> t_f32);
    ifn!("llvm.rint.f64", fn(t_f64) -> t_f64);
    ifn!("llvm.nearbyint.f32", fn(t_f32) -> t_f32);
    ifn!("llvm.nearbyint.f64", fn(t_f64) -> t_f64);

    ifn!("llvm.ctpop.i8", fn(t_i8) -> t_i8);
    ifn!("llvm.ctpop.i16", fn(t_i16) -> t_i16);
    ifn!("llvm.ctpop.i32", fn(t_i32) -> t_i32);
    ifn!("llvm.ctpop.i64", fn(t_i64) -> t_i64);

    ifn!("llvm.ctlz.i8", fn(t_i8 , i1) -> t_i8);
    ifn!("llvm.ctlz.i16", fn(t_i16, i1) -> t_i16);
    ifn!("llvm.ctlz.i32", fn(t_i32, i1) -> t_i32);
    ifn!("llvm.ctlz.i64", fn(t_i64, i1) -> t_i64);

    ifn!("llvm.cttz.i8", fn(t_i8 , i1) -> t_i8);
    ifn!("llvm.cttz.i16", fn(t_i16, i1) -> t_i16);
    ifn!("llvm.cttz.i32", fn(t_i32, i1) -> t_i32);
    ifn!("llvm.cttz.i64", fn(t_i64, i1) -> t_i64);

    ifn!("llvm.bswap.i16", fn(t_i16) -> t_i16);
    ifn!("llvm.bswap.i32", fn(t_i32) -> t_i32);
    ifn!("llvm.bswap.i64", fn(t_i64) -> t_i64);

    ifn!("llvm.sadd.with.overflow.i8", fn(t_i8, t_i8) -> mk_struct!{t_i8, i1});
    ifn!("llvm.sadd.with.overflow.i16", fn(t_i16, t_i16) -> mk_struct!{t_i16, i1});
    ifn!("llvm.sadd.with.overflow.i32", fn(t_i32, t_i32) -> mk_struct!{t_i32, i1});
    ifn!("llvm.sadd.with.overflow.i64", fn(t_i64, t_i64) -> mk_struct!{t_i64, i1});

    ifn!("llvm.uadd.with.overflow.i8", fn(t_i8, t_i8) -> mk_struct!{t_i8, i1});
    ifn!("llvm.uadd.with.overflow.i16", fn(t_i16, t_i16) -> mk_struct!{t_i16, i1});
    ifn!("llvm.uadd.with.overflow.i32", fn(t_i32, t_i32) -> mk_struct!{t_i32, i1});
    ifn!("llvm.uadd.with.overflow.i64", fn(t_i64, t_i64) -> mk_struct!{t_i64, i1});

    ifn!("llvm.ssub.with.overflow.i8", fn(t_i8, t_i8) -> mk_struct!{t_i8, i1});
    ifn!("llvm.ssub.with.overflow.i16", fn(t_i16, t_i16) -> mk_struct!{t_i16, i1});
    ifn!("llvm.ssub.with.overflow.i32", fn(t_i32, t_i32) -> mk_struct!{t_i32, i1});
    ifn!("llvm.ssub.with.overflow.i64", fn(t_i64, t_i64) -> mk_struct!{t_i64, i1});

    ifn!("llvm.usub.with.overflow.i8", fn(t_i8, t_i8) -> mk_struct!{t_i8, i1});
    ifn!("llvm.usub.with.overflow.i16", fn(t_i16, t_i16) -> mk_struct!{t_i16, i1});
    ifn!("llvm.usub.with.overflow.i32", fn(t_i32, t_i32) -> mk_struct!{t_i32, i1});
    ifn!("llvm.usub.with.overflow.i64", fn(t_i64, t_i64) -> mk_struct!{t_i64, i1});

    ifn!("llvm.smul.with.overflow.i8", fn(t_i8, t_i8) -> mk_struct!{t_i8, i1});
    ifn!("llvm.smul.with.overflow.i16", fn(t_i16, t_i16) -> mk_struct!{t_i16, i1});
    ifn!("llvm.smul.with.overflow.i32", fn(t_i32, t_i32) -> mk_struct!{t_i32, i1});
    ifn!("llvm.smul.with.overflow.i64", fn(t_i64, t_i64) -> mk_struct!{t_i64, i1});

    ifn!("llvm.umul.with.overflow.i8", fn(t_i8, t_i8) -> mk_struct!{t_i8, i1});
    ifn!("llvm.umul.with.overflow.i16", fn(t_i16, t_i16) -> mk_struct!{t_i16, i1});
    ifn!("llvm.umul.with.overflow.i32", fn(t_i32, t_i32) -> mk_struct!{t_i32, i1});
    ifn!("llvm.umul.with.overflow.i64", fn(t_i64, t_i64) -> mk_struct!{t_i64, i1});

    ifn!("llvm.lifetime.start", fn(t_i64,i8p) -> void);
    ifn!("llvm.lifetime.end", fn(t_i64, i8p) -> void);

    ifn!("llvm.expect.i1", fn(i1, i1) -> i1);
    ifn!("llvm.assume", fn(i1) -> void);

    // Some intrinsics were introduced in later versions of LLVM, but they have
    // fallbacks in libc or libm and such. Currently, all of these intrinsics
    // were introduced in LLVM 3.4, so we case on that.
    macro_rules! compatible_ifn {
        ($name:expr, $cname:ident ($($arg:expr),*) -> $ret:expr) => (
            if unsafe { llvm::LLVMVersionMinor() >= 4 } {
                // The `if key == $name` is already in ifn!
                ifn!($name, fn($($arg),*) -> $ret);
            } else if *key == $name {
                let f = base::decl_cdecl_fn(ccx, stringify!($cname),
                                      Type::func(&[$($arg),*], &$ret),
                                      ty::mk_nil(ccx.tcx()));
                ccx.intrinsics().borrow_mut().insert($name, f.clone());
                return Some(f);
            }
        )
    }

    compatible_ifn!("llvm.copysign.f32", copysignf(t_f32, t_f32) -> t_f32);
    compatible_ifn!("llvm.copysign.f64", copysign(t_f64, t_f64) -> t_f64);
    compatible_ifn!("llvm.round.f32", roundf(t_f32) -> t_f32);
    compatible_ifn!("llvm.round.f64", round(t_f64) -> t_f64);


    if ccx.sess().opts.debuginfo != NoDebugInfo {
        ifn!("llvm.dbg.declare", fn(Type::metadata(ccx), Type::metadata(ccx)) -> void);
        ifn!("llvm.dbg.value", fn(Type::metadata(ccx), t_i64, Type::metadata(ccx)) -> void);
    }
    return None;
}<|MERGE_RESOLUTION|>--- conflicted
+++ resolved
@@ -721,11 +721,7 @@
     /// currently conservatively bounded to 1 << 47 as that is enough to cover the current usable
     /// address space on 64-bit ARMv8 and x86_64.
     pub fn obj_size_bound(&self) -> u64 {
-<<<<<<< HEAD
-        match self.sess().target.target.target_pointer_width.index(&FullRange) {
-=======
-        match &self.sess().target.target.target_word_size[] {
->>>>>>> 7d72719e
+        match &self.sess().target.target.target_pointer_width[] {
             "32" => 1 << 31,
             "64" => 1 << 47,
             _ => unreachable!() // error handled by config::build_target_config
