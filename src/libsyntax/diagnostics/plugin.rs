--- conflicted
+++ resolved
@@ -13,13 +13,8 @@
 use std::env;
 
 use ast;
-<<<<<<< HEAD
-use ast::{Ident, Name, TokenTree};
+use ast::{Ident, Name};
 use syntax_pos::Span;
-=======
-use ast::{Ident, Name};
-use codemap::Span;
->>>>>>> d59accfb
 use ext::base::{ExtCtxt, MacEager, MacResult};
 use ext::build::AstBuilder;
 use parse::token;
